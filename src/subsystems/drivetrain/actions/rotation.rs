--- conflicted
+++ resolved
@@ -37,15 +37,9 @@
         context: super::ActionContext,
     ) -> Option<crate::subsystems::drivetrain::DrivetrainPair> {
         // Calculate the shortest angular error
-<<<<<<< HEAD
         let error = (Angle::from_radians(self.controller.setpoint) - context.data.heading)
             .wrapped_half()
             .as_radians();
-=======
-        let error = (self.controller.setpoint - context.data.heading.as_radians() + PI)
-            .rem_euclid(2.0 * PI)
-            - PI;
->>>>>>> 05c984fb
 
         if self
             .tolerances
