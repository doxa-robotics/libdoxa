--- conflicted
+++ resolved
@@ -55,25 +55,8 @@
         let local_target = carrot - context.data.offset;
         let angle_to_target = Angle::from_radians(local_target.y.atan2(local_target.x));
 
-<<<<<<< HEAD
         let error_anglar = (angle_to_target - context.data.heading).wrapped_half();
         let error_distance = local_target.norm();
-
-        if self
-            .tolerances
-            .check(error_distance, context.data.linear_velocity())
-        {
-            // If we are more than 50 mm away from the target, we need to set the setpoint
-            // to the distance to the target.
-            self.linear_pid
-                .setpoint(if inverted { -distance } else { distance });
-            self.left_zero = Some(context.left_offset);
-            self.right_zero = Some(context.right_offset);
-=======
-        let error_anglar =
-            (angle_to_target - context.data.heading).wrapped(-Angle::HALF_TURN..Angle::HALF_TURN);
-        let error_distance = local_target.norm();
->>>>>>> 05c984fb
 
         if self
             .tolerances
